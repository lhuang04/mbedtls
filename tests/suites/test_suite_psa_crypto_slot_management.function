/* BEGIN_HEADER */
#include <stdint.h>

#if defined(MBEDTLS_PSA_CRYPTO_SPM)
#include "spm/psa_defs.h"
#endif
#include "psa/crypto.h"

#include "psa_crypto_storage.h"

typedef enum
{
    CLOSE_BY_CLOSE,
    CLOSE_BY_DESTROY,
    CLOSE_BY_SHUTDOWN,
} close_method_t;

typedef enum
{
    KEEP_OPEN,
    CLOSE_BEFORE,
    CLOSE_AFTER,
} reopen_policy_t;

/* All test functions that create persistent keys must call
 * `TEST_MAX_KEY_ID( key_id )` before creating a persistent key with this
 * identifier, and must call psa_purge_key_storage() in their cleanup
 * code. */

#if defined(MBEDTLS_PSA_CRYPTO_STORAGE_C)
/* There is no API to purge all keys. For this test suite, require that
 * all key IDs be less than a certain maximum, or a well-known value
 * which corresponds to a file that does not contain a key. */
#define MAX_KEY_ID_FOR_TEST 32
#define KEY_ID_IS_WELL_KNOWN( key_id )                  \
    ( ( key_id ) == PSA_CRYPTO_ITS_RANDOM_SEED_UID )
#define TEST_MAX_KEY_ID( key_id )                       \
    TEST_ASSERT( ( key_id ) <= MAX_KEY_ID_FOR_TEST ||   \
                 KEY_ID_IS_WELL_KNOWN( key_id ) )
void psa_purge_key_storage( void )
{
    psa_key_id_t i;
    /* The tests may have potentially created key ids from 1 to
     * MAX_KEY_ID_FOR_TEST. In addition, run the destroy function on key id
     * 0, which file-based storage uses as a temporary file. */
    for( i = 0; i <= MAX_KEY_ID_FOR_TEST; i++ )
        psa_destroy_persistent_key( i );
}
#else
#define TEST_MAX_KEY_ID( key_id ) ( (void) ( key_id ) )
#endif /* MBEDTLS_PSA_CRYPTO_STORAGE_C */

static int psa_key_policy_equal( psa_key_policy_t *p1,
                                 psa_key_policy_t *p2 )
{
    return( psa_key_policy_get_usage( p1 ) == psa_key_policy_get_usage( p2 ) &&
            psa_key_policy_get_algorithm( p1 ) == psa_key_policy_get_algorithm( p2 ) );
}

/* END_HEADER */

/* BEGIN_DEPENDENCIES
 * depends_on:MBEDTLS_PSA_CRYPTO_C
 * END_DEPENDENCIES
 */

/* BEGIN_CASE */
void transient_slot_lifecycle( int alg_arg, int usage_arg,
                               int type_arg, data_t *key_data,
                               int close_method_arg )
{
    psa_algorithm_t alg = alg_arg;
    psa_key_usage_t usage_flags = usage_arg;
    psa_key_type_t type = type_arg;
    close_method_t close_method = close_method_arg;
    psa_key_type_t read_type;
    psa_key_handle_t handle = 0;
    psa_key_policy_t policy = PSA_KEY_POLICY_INIT;

    PSA_ASSERT( psa_crypto_init( ) );

    /* Get a handle and import a key. */
    PSA_ASSERT( psa_allocate_key( &handle ) );
    TEST_ASSERT( handle != 0 );
    psa_key_policy_set_usage( &policy, usage_flags, alg );
    PSA_ASSERT( psa_set_key_policy( handle, &policy ) );
    PSA_ASSERT( psa_import_key( handle, type, key_data->x, key_data->len ) );
    PSA_ASSERT( psa_get_key_information( handle, &read_type, NULL ) );
    TEST_EQUAL( read_type, type );

    /* Do something that invalidates the handle. */
    switch( close_method )
    {
        case CLOSE_BY_CLOSE:
            PSA_ASSERT( psa_close_key( handle ) );
            break;
        case CLOSE_BY_DESTROY:
            PSA_ASSERT( psa_destroy_key( handle ) );
            break;
        case CLOSE_BY_SHUTDOWN:
            mbedtls_psa_crypto_free( );
            PSA_ASSERT( psa_crypto_init( ) );
            break;
    }
    /* Test that the handle is now invalid. */
    TEST_EQUAL( psa_get_key_information( handle, &read_type, NULL ),
                PSA_ERROR_INVALID_HANDLE );
    TEST_EQUAL( psa_close_key( handle ), PSA_ERROR_INVALID_HANDLE );

exit:
    mbedtls_psa_crypto_free( );
}
/* END_CASE */

/* BEGIN_CASE depends_on:MBEDTLS_PSA_CRYPTO_STORAGE_C */
void persistent_slot_lifecycle( int lifetime_arg, int id_arg,
                                int alg_arg, int usage_arg,
                                int type_arg, data_t *key_data,
                                int close_method_arg )
{
    psa_key_lifetime_t lifetime = lifetime_arg;
    psa_key_id_t id = id_arg;
    psa_algorithm_t alg = alg_arg;
    psa_key_usage_t usage_flags = usage_arg;
    psa_key_type_t type = type_arg;
    close_method_t close_method = close_method_arg;
    psa_key_type_t read_type;
    psa_key_handle_t handle = 0;
    psa_key_policy_t policy = PSA_KEY_POLICY_INIT;

    TEST_MAX_KEY_ID( id );

    PSA_ASSERT( psa_crypto_init( ) );

    /* Get a handle and import a key. */
    PSA_ASSERT( psa_create_key( lifetime, id, &handle ) );
    TEST_ASSERT( handle != 0 );
    psa_key_policy_set_usage( &policy, usage_flags, alg );
    PSA_ASSERT( psa_set_key_policy( handle, &policy ) );
    PSA_ASSERT( psa_import_key( handle, type, key_data->x, key_data->len ) );
    PSA_ASSERT( psa_get_key_information( handle, &read_type, NULL ) );
    TEST_EQUAL( read_type, type );

    /* Close the key and reopen it. */
    PSA_ASSERT( psa_close_key( handle ) );
    PSA_ASSERT( psa_open_key( lifetime, id, &handle ) );
    PSA_ASSERT( psa_get_key_information( handle, &read_type, NULL ) );
    TEST_EQUAL( read_type, type );

    /* Do something that invalidates the handle. */
    switch( close_method )
    {
        case CLOSE_BY_CLOSE:
            PSA_ASSERT( psa_close_key( handle ) );
            break;
        case CLOSE_BY_DESTROY:
            PSA_ASSERT( psa_destroy_key( handle ) );
            break;
        case CLOSE_BY_SHUTDOWN:
            mbedtls_psa_crypto_free( );
            PSA_ASSERT( psa_crypto_init( ) );
            break;
    }
    /* Test that the handle is now invalid. */
    TEST_EQUAL( psa_get_key_information( handle, &read_type, NULL ),
                PSA_ERROR_INVALID_HANDLE );
    TEST_EQUAL( psa_close_key( handle ), PSA_ERROR_INVALID_HANDLE );

    /* Try to reopen the key. If we destroyed it, check that it doesn't
     * exist, otherwise check that it still exists. */
    switch( close_method )
    {
        case CLOSE_BY_CLOSE:
        case CLOSE_BY_SHUTDOWN:
            PSA_ASSERT( psa_open_key( lifetime, id, &handle ) );
            PSA_ASSERT( psa_get_key_information( handle, &read_type, NULL ) );
            TEST_EQUAL( read_type, type );
            break;
        case CLOSE_BY_DESTROY:
            TEST_EQUAL( psa_open_key( lifetime, id, &handle ),
                        PSA_ERROR_DOES_NOT_EXIST );
            break;
    }

exit:
    mbedtls_psa_crypto_free( );
    psa_purge_key_storage( );
}
/* END_CASE */

/* BEGIN_CASE depends_on:MBEDTLS_PSA_CRYPTO_STORAGE_C */
void create_existent( int lifetime_arg, int id_arg,
                      int reopen_policy_arg )
{
    psa_key_lifetime_t lifetime = lifetime_arg;
    psa_key_id_t id = id_arg;
    psa_key_handle_t handle1 = 0, handle2 = 0;
    psa_key_policy_t policy1 = PSA_KEY_POLICY_INIT;
    psa_key_policy_t read_policy = PSA_KEY_POLICY_INIT;
    psa_key_type_t type1 = PSA_KEY_TYPE_RAW_DATA;
    psa_key_type_t read_type;
    const uint8_t material1[16] = "test material #1";
    size_t bits1 = PSA_BYTES_TO_BITS( sizeof( material1 ) );
    size_t read_bits;
    uint8_t reexported[sizeof( material1 )];
    size_t reexported_length;
    reopen_policy_t reopen_policy = reopen_policy_arg;

    TEST_MAX_KEY_ID( id );

    PSA_ASSERT( psa_crypto_init( ) );

    /* Create a key. */
    PSA_ASSERT( psa_create_key( lifetime, id, &handle1 ) );
    TEST_ASSERT( handle1 != 0 );
    psa_key_policy_set_usage( &policy1, PSA_KEY_USAGE_EXPORT, 0 );
    PSA_ASSERT( psa_set_key_policy( handle1, &policy1 ) );
    PSA_ASSERT( psa_import_key( handle1, type1,
                                material1, sizeof( material1 ) ) );

    if( reopen_policy == CLOSE_BEFORE )
        PSA_ASSERT( psa_close_key( handle1 ) );

    /* Attempt to create a new key in the same slot. */
    TEST_EQUAL( psa_create_key( lifetime, id, &handle2 ),
<<<<<<< HEAD
                PSA_ERROR_OCCUPIED_SLOT );
=======
                PSA_ERROR_ALREADY_EXISTS );
>>>>>>> c70a3c76
    TEST_EQUAL( handle2, 0 );

    if( reopen_policy == CLOSE_AFTER )
        PSA_ASSERT( psa_close_key( handle1 ) );
    if( reopen_policy == CLOSE_BEFORE || reopen_policy == CLOSE_AFTER )
        PSA_ASSERT( psa_open_key( lifetime, id, &handle1 ) );

    /* Check that the original key hasn't changed. */
    PSA_ASSERT( psa_get_key_policy( handle1, &read_policy ) );
    TEST_ASSERT( psa_key_policy_equal( &read_policy, &policy1 ) );
    PSA_ASSERT( psa_get_key_information( handle1, &read_type, &read_bits ) );
    TEST_EQUAL( read_type, type1 );
    TEST_EQUAL( read_bits, bits1 );
    PSA_ASSERT( psa_export_key( handle1,
                                reexported, sizeof( reexported ),
                                &reexported_length ) );
    ASSERT_COMPARE( material1, sizeof( material1 ),
                    reexported, reexported_length );

exit:
    mbedtls_psa_crypto_free( );
    psa_purge_key_storage( );
}
/* END_CASE */

/* BEGIN_CASE */
void open_fail( int lifetime_arg, int id_arg,
                int expected_status_arg )
{
    psa_key_lifetime_t lifetime = lifetime_arg;
    psa_key_id_t id = id_arg;
    psa_status_t expected_status = expected_status_arg;
    psa_key_handle_t handle = 0xdead;

    PSA_ASSERT( psa_crypto_init( ) );

    TEST_EQUAL( psa_open_key( lifetime, id, &handle ), expected_status );
    TEST_EQUAL( handle, 0 );

exit:
    mbedtls_psa_crypto_free( );
}
/* END_CASE */

/* BEGIN_CASE */
void create_fail( int lifetime_arg, int id_arg,
                  int expected_status_arg )
{
    psa_key_lifetime_t lifetime = lifetime_arg;
    psa_key_id_t id = id_arg;
    psa_status_t expected_status = expected_status_arg;
    psa_key_handle_t handle = 0xdead;

    TEST_MAX_KEY_ID( id );

    PSA_ASSERT( psa_crypto_init( ) );

    TEST_EQUAL( psa_create_key( lifetime, id, &handle ),
                expected_status );
    TEST_EQUAL( handle, 0 );

exit:
    mbedtls_psa_crypto_free( );
#if defined(MBEDTLS_PSA_CRYPTO_STORAGE_C)
    psa_purge_key_storage( );
#endif
}
/* END_CASE */

/* BEGIN_CASE */
void copy_across_lifetimes( int source_lifetime_arg, int source_id_arg,
                            int source_usage_arg, int source_alg_arg,
                            int type_arg, data_t *material,
                            int target_lifetime_arg, int target_id_arg,
                            int target_usage_arg, int target_alg_arg,
<<<<<<< HEAD
                            int constraint_usage_arg, int constraint_alg_arg,
=======
>>>>>>> c70a3c76
                            int expected_usage_arg, int expected_alg_arg )
{
    psa_key_lifetime_t source_lifetime = source_lifetime_arg;
    psa_key_id_t source_id = source_id_arg;
    psa_key_usage_t source_usage = source_usage_arg;
    psa_algorithm_t source_alg = source_alg_arg;
    psa_key_handle_t source_handle = 0;
    psa_key_policy_t source_policy = PSA_KEY_POLICY_INIT;
    psa_key_type_t source_type = type_arg;
    size_t source_bits;
    psa_key_lifetime_t target_lifetime = target_lifetime_arg;
    psa_key_id_t target_id = target_id_arg;
    psa_key_usage_t target_usage = target_usage_arg;
    psa_algorithm_t target_alg = target_alg_arg;
    psa_key_handle_t target_handle = 0;
    psa_key_policy_t target_policy = PSA_KEY_POLICY_INIT;
    psa_key_type_t target_type;
    size_t target_bits;
<<<<<<< HEAD
    psa_key_usage_t constraint_usage = constraint_usage_arg;
    psa_algorithm_t constraint_alg = constraint_alg_arg;
    psa_key_policy_t constraint = PSA_KEY_POLICY_INIT;
    psa_key_policy_t *p_constraint = NULL;
=======
>>>>>>> c70a3c76
    psa_key_usage_t expected_usage = expected_usage_arg;
    psa_algorithm_t expected_alg = expected_alg_arg;
    uint8_t *export_buffer = NULL;

<<<<<<< HEAD
    if( constraint_usage_arg != -1 )
    {
        p_constraint = &constraint;
        psa_key_policy_set_usage( p_constraint,
                                  constraint_usage, constraint_alg );
    }
=======
>>>>>>> c70a3c76
    TEST_MAX_KEY_ID( source_id );
    TEST_MAX_KEY_ID( target_id );

    PSA_ASSERT( psa_crypto_init( ) );

    /* Populate the source slot. */
    if( source_lifetime == PSA_KEY_LIFETIME_VOLATILE )
        PSA_ASSERT( psa_allocate_key( &source_handle ) );
    else
        PSA_ASSERT( psa_create_key( source_lifetime, source_id,
                                    &source_handle ) );
    psa_key_policy_set_usage( &source_policy, source_usage, source_alg );
    PSA_ASSERT( psa_set_key_policy( source_handle, &source_policy ) );
    PSA_ASSERT( psa_import_key( source_handle, source_type,
                                material->x, material->len ) );
    PSA_ASSERT( psa_get_key_information( source_handle, NULL, &source_bits ) );

    /* Prepare the target slot. */
    if( target_lifetime == PSA_KEY_LIFETIME_VOLATILE )
        PSA_ASSERT( psa_allocate_key( &target_handle ) );
    else
        PSA_ASSERT( psa_create_key( target_lifetime, target_id,
                                    &target_handle ) );
    psa_key_policy_set_usage( &target_policy, target_usage, target_alg );
    PSA_ASSERT( psa_set_key_policy( target_handle, &target_policy ) );
    target_policy = psa_key_policy_init();

    /* Copy the key. */
<<<<<<< HEAD
    PSA_ASSERT( psa_copy_key( source_handle, target_handle, p_constraint ) );
=======
    PSA_ASSERT( psa_copy_key( source_handle, target_handle, NULL ) );
>>>>>>> c70a3c76

    /* Destroy the source to ensure that this doesn't affect the target. */
    PSA_ASSERT( psa_destroy_key( source_handle ) );

    /* If the target key is persistent, restart the system to make
     * sure that the material is still alive. */
    if( target_lifetime != PSA_KEY_LIFETIME_VOLATILE )
    {
        mbedtls_psa_crypto_free( );
        PSA_ASSERT( psa_crypto_init( ) );
        PSA_ASSERT( psa_open_key( target_lifetime, target_id,
                                  &target_handle ) );
    }

    /* Test that the target slot has the expected content. */
    PSA_ASSERT( psa_get_key_information( target_handle,
                                         &target_type, &target_bits ) );
<<<<<<< HEAD
    TEST_ASSERT( source_type == target_type );
    TEST_ASSERT( source_bits == target_bits );
    PSA_ASSERT( psa_get_key_policy( target_handle, &target_policy ) );
    TEST_ASSERT( expected_usage == psa_key_policy_get_usage( &target_policy ) );
    TEST_ASSERT( expected_alg == psa_key_policy_get_algorithm( &target_policy ) );
=======
    TEST_EQUAL( source_type, target_type );
    TEST_EQUAL( source_bits, target_bits );
    PSA_ASSERT( psa_get_key_policy( target_handle, &target_policy ) );
    TEST_EQUAL( expected_usage, psa_key_policy_get_usage( &target_policy ) );
    TEST_EQUAL( expected_alg, psa_key_policy_get_algorithm( &target_policy ) );
>>>>>>> c70a3c76
    if( expected_usage & PSA_KEY_USAGE_EXPORT )
    {
        size_t length;
        ASSERT_ALLOC( export_buffer, material->len );
        PSA_ASSERT( psa_export_key( target_handle, export_buffer,
                                    material->len, &length ) );
        ASSERT_COMPARE( material->x, material->len,
                        export_buffer, length );
    }

exit:
    mbedtls_psa_crypto_free( );
    mbedtls_free( export_buffer );
#if defined(MBEDTLS_PSA_CRYPTO_STORAGE_C)
    psa_purge_key_storage( );
#endif
}
/* END_CASE */

/* BEGIN_CASE */
<<<<<<< HEAD
=======
void copy_from_empty( int source_lifetime_arg, int source_id_arg,
                       int source_usage_arg, int source_alg_arg,
                       int target_lifetime_arg, int target_id_arg,
                       int target_usage_arg, int target_alg_arg )
{
    psa_key_lifetime_t source_lifetime = source_lifetime_arg;
    psa_key_id_t source_id = source_id_arg;
    psa_key_usage_t source_usage = source_usage_arg;
    psa_algorithm_t source_alg = source_alg_arg;
    psa_key_handle_t source_handle = 0;
    psa_key_policy_t source_policy = PSA_KEY_POLICY_INIT;
    psa_key_lifetime_t target_lifetime = target_lifetime_arg;
    psa_key_id_t target_id = target_id_arg;
    psa_key_usage_t target_usage = target_usage_arg;
    psa_algorithm_t target_alg = target_alg_arg;
    psa_key_handle_t target_handle = 0;
    psa_key_policy_t target_policy = PSA_KEY_POLICY_INIT;
    psa_key_policy_t got_policy;

    TEST_MAX_KEY_ID( source_id );
    TEST_MAX_KEY_ID( target_id );

    PSA_ASSERT( psa_crypto_init( ) );

    /* Prepare the source slot. */
    if( source_lifetime == PSA_KEY_LIFETIME_VOLATILE )
        PSA_ASSERT( psa_allocate_key( &source_handle ) );
    else
        PSA_ASSERT( psa_create_key( source_lifetime, source_id,
                                    &source_handle ) );
    psa_key_policy_set_usage( &source_policy, source_usage, source_alg );
    PSA_ASSERT( psa_set_key_policy( source_handle, &source_policy ) );

    /* Prepare the target slot. */
    if( target_lifetime == PSA_KEY_LIFETIME_VOLATILE )
        PSA_ASSERT( psa_allocate_key( &target_handle ) );
    else
        PSA_ASSERT( psa_create_key( target_lifetime, target_id,
                                    &target_handle ) );
    psa_key_policy_set_usage( &target_policy, target_usage, target_alg );
    PSA_ASSERT( psa_set_key_policy( target_handle, &target_policy ) );

    /* Copy the key. */
    TEST_EQUAL( psa_copy_key( source_handle, target_handle, NULL ),
                PSA_ERROR_DOES_NOT_EXIST );

    /* Test that the slots are unaffected. */
    PSA_ASSERT( psa_get_key_policy( source_handle, &got_policy ) );
    TEST_EQUAL( source_usage, psa_key_policy_get_usage( &got_policy ) );
    TEST_EQUAL( source_alg, psa_key_policy_get_algorithm( &got_policy ) );
    PSA_ASSERT( psa_get_key_policy( target_handle, &got_policy ) );
    TEST_EQUAL( target_usage, psa_key_policy_get_usage( &got_policy ) );
    TEST_EQUAL( target_alg, psa_key_policy_get_algorithm( &got_policy ) );

exit:
    mbedtls_psa_crypto_free( );
#if defined(MBEDTLS_PSA_CRYPTO_STORAGE_C)
    psa_purge_key_storage( );
#endif
}
/* END_CASE */

/* BEGIN_CASE */
void copy_to_occupied( int source_lifetime_arg, int source_id_arg,
                       int source_usage_arg, int source_alg_arg,
                       int source_type_arg, data_t *source_material,
                       int target_lifetime_arg, int target_id_arg,
                       int target_usage_arg, int target_alg_arg,
                       int target_type_arg, data_t *target_material )
{
    psa_key_lifetime_t source_lifetime = source_lifetime_arg;
    psa_key_id_t source_id = source_id_arg;
    psa_key_usage_t source_usage = source_usage_arg;
    psa_algorithm_t source_alg = source_alg_arg;
    psa_key_handle_t source_handle = 0;
    psa_key_policy_t source_policy = PSA_KEY_POLICY_INIT;
    psa_key_type_t source_type = source_type_arg;
    size_t source_bits;
    psa_key_lifetime_t target_lifetime = target_lifetime_arg;
    psa_key_id_t target_id = target_id_arg;
    psa_key_usage_t target_usage = target_usage_arg;
    psa_algorithm_t target_alg = target_alg_arg;
    psa_key_handle_t target_handle = 0;
    psa_key_policy_t target_policy = PSA_KEY_POLICY_INIT;
    psa_key_type_t target_type = target_type_arg;
    size_t target_bits;
    psa_key_policy_t got_policy;
    psa_key_type_t got_type;
    size_t got_bits;
    uint8_t *export_buffer = NULL;

    TEST_MAX_KEY_ID( source_id );
    TEST_MAX_KEY_ID( target_id );

    PSA_ASSERT( psa_crypto_init( ) );

    /* Populate the source slot. */
    if( source_lifetime == PSA_KEY_LIFETIME_VOLATILE )
        PSA_ASSERT( psa_allocate_key( &source_handle ) );
    else
        PSA_ASSERT( psa_create_key( source_lifetime, source_id,
                                    &source_handle ) );
    psa_key_policy_set_usage( &source_policy, source_usage, source_alg );
    PSA_ASSERT( psa_set_key_policy( source_handle, &source_policy ) );
    PSA_ASSERT( psa_import_key( source_handle, source_type,
                                source_material->x, source_material->len ) );
    PSA_ASSERT( psa_get_key_information( source_handle, NULL, &source_bits ) );

    /* Populate the target slot. */
    if( target_lifetime == PSA_KEY_LIFETIME_VOLATILE )
        PSA_ASSERT( psa_allocate_key( &target_handle ) );
    else
        PSA_ASSERT( psa_create_key( target_lifetime, target_id,
                                    &target_handle ) );
    psa_key_policy_set_usage( &target_policy, target_usage, target_alg );
    PSA_ASSERT( psa_set_key_policy( target_handle, &target_policy ) );
    PSA_ASSERT( psa_import_key( target_handle, target_type,
                                target_material->x, target_material->len ) );
    PSA_ASSERT( psa_get_key_information( target_handle, NULL, &target_bits ) );

    /* Copy the key. */
    TEST_EQUAL( psa_copy_key( source_handle, target_handle, NULL ),
                PSA_ERROR_ALREADY_EXISTS );

    /* Test that the target slot is unaffected. */
    PSA_ASSERT( psa_get_key_information( target_handle,
                                         &got_type, &got_bits ) );
    TEST_EQUAL( target_type, got_type );
    TEST_EQUAL( target_bits, got_bits );
    PSA_ASSERT( psa_get_key_policy( target_handle, &got_policy ) );
    TEST_EQUAL( target_usage, psa_key_policy_get_usage( &got_policy ) );
    TEST_EQUAL( target_alg, psa_key_policy_get_algorithm( &got_policy ) );
    if( target_usage & PSA_KEY_USAGE_EXPORT )
    {
        size_t length;
        ASSERT_ALLOC( export_buffer, target_material->len );
        PSA_ASSERT( psa_export_key( target_handle, export_buffer,
                                    target_material->len, &length ) );
        ASSERT_COMPARE( target_material->x, target_material->len,
                        export_buffer, length );
    }

exit:
    mbedtls_psa_crypto_free( );
    mbedtls_free( export_buffer );
#if defined(MBEDTLS_PSA_CRYPTO_STORAGE_C)
    psa_purge_key_storage( );
#endif
}
/* END_CASE */

/* BEGIN_CASE */
void copy_to_same( int lifetime_arg, int id_arg,
                   int usage_arg, int alg_arg,
                   int type_arg, data_t *material )
{
    psa_key_lifetime_t lifetime = lifetime_arg;
    psa_key_id_t id = id_arg;
    psa_key_usage_t usage = usage_arg;
    psa_algorithm_t alg = alg_arg;
    psa_key_handle_t handle = 0;
    psa_key_policy_t policy = PSA_KEY_POLICY_INIT;
    psa_key_type_t type = type_arg;
    size_t bits;
    psa_key_policy_t got_policy;
    psa_key_type_t got_type;
    size_t got_bits;
    uint8_t *export_buffer = NULL;

    TEST_MAX_KEY_ID( id );

    PSA_ASSERT( psa_crypto_init( ) );

    /* Populate the slot. */
    if( lifetime == PSA_KEY_LIFETIME_VOLATILE )
        PSA_ASSERT( psa_allocate_key( &handle ) );
    else
        PSA_ASSERT( psa_create_key( lifetime, id,
                                    &handle ) );
    psa_key_policy_set_usage( &policy, usage, alg );
    PSA_ASSERT( psa_set_key_policy( handle, &policy ) );
    PSA_ASSERT( psa_import_key( handle, type,
                                material->x, material->len ) );
    PSA_ASSERT( psa_get_key_information( handle, NULL, &bits ) );

    /* Copy the key. */
    TEST_EQUAL( psa_copy_key( handle, handle, NULL ),
                PSA_ERROR_ALREADY_EXISTS );

    /* Test that the slot is unaffected. */
    PSA_ASSERT( psa_get_key_information( handle,
                                         &got_type, &got_bits ) );
    TEST_EQUAL( type, got_type );
    TEST_EQUAL( bits, got_bits );
    PSA_ASSERT( psa_get_key_policy( handle, &got_policy ) );
    TEST_EQUAL( usage, psa_key_policy_get_usage( &got_policy ) );
    TEST_EQUAL( alg, psa_key_policy_get_algorithm( &got_policy ) );
    if( usage & PSA_KEY_USAGE_EXPORT )
    {
        size_t length;
        ASSERT_ALLOC( export_buffer, material->len );
        PSA_ASSERT( psa_export_key( handle, export_buffer,
                                    material->len, &length ) );
        ASSERT_COMPARE( material->x, material->len,
                        export_buffer, length );
    }

exit:
    mbedtls_psa_crypto_free( );
    mbedtls_free( export_buffer );
#if defined(MBEDTLS_PSA_CRYPTO_STORAGE_C)
    psa_purge_key_storage( );
#endif
}
/* END_CASE */

/* BEGIN_CASE */
>>>>>>> c70a3c76
void invalid_handle( )
{
    psa_key_handle_t handle1 = 0;
    psa_key_policy_t policy = PSA_KEY_POLICY_INIT;
    psa_key_type_t read_type;
    size_t read_bits;
    uint8_t material[1] = "a";

    PSA_ASSERT( psa_crypto_init( ) );

    /* Allocate a handle and store a key in it. */
    PSA_ASSERT( psa_allocate_key( &handle1 ) );
    TEST_ASSERT( handle1 != 0 );
    psa_key_policy_set_usage( &policy, 0, 0 );
    PSA_ASSERT( psa_set_key_policy( handle1, &policy ) );
    PSA_ASSERT( psa_import_key( handle1, PSA_KEY_TYPE_RAW_DATA,
                                material, sizeof( material ) ) );

    /* Attempt to close and destroy some invalid handles. */
    TEST_EQUAL( psa_close_key( 0 ), PSA_ERROR_INVALID_HANDLE );
    TEST_EQUAL( psa_close_key( handle1 - 1 ), PSA_ERROR_INVALID_HANDLE );
    TEST_EQUAL( psa_close_key( handle1 + 1 ), PSA_ERROR_INVALID_HANDLE );
    TEST_EQUAL( psa_destroy_key( 0 ), PSA_ERROR_INVALID_HANDLE );
    TEST_EQUAL( psa_destroy_key( handle1 - 1 ), PSA_ERROR_INVALID_HANDLE );
    TEST_EQUAL( psa_destroy_key( handle1 + 1 ), PSA_ERROR_INVALID_HANDLE );

    /* After all this, check that the original handle is intact. */
    PSA_ASSERT( psa_get_key_information( handle1, &read_type, &read_bits ) );
    TEST_EQUAL( read_type, PSA_KEY_TYPE_RAW_DATA );
    TEST_EQUAL( read_bits, PSA_BYTES_TO_BITS( sizeof( material ) ) );
    PSA_ASSERT( psa_close_key( handle1 ) );

exit:
    mbedtls_psa_crypto_free( );
}
/* END_CASE */

/* BEGIN_CASE */
void many_transient_handles( int max_handles_arg )
{
    psa_key_handle_t *handles = NULL;
    size_t max_handles = max_handles_arg;
    size_t i, j;
    psa_status_t status;
    psa_key_policy_t policy = PSA_KEY_POLICY_INIT;
    uint8_t exported[sizeof( size_t )];
    size_t exported_length;

    ASSERT_ALLOC( handles, max_handles );
    PSA_ASSERT( psa_crypto_init( ) );
    psa_key_policy_set_usage( &policy, PSA_KEY_USAGE_EXPORT, 0 );

    for( i = 0; i < max_handles; i++ )
    {
        status = psa_allocate_key( &handles[i] );
        if( status == PSA_ERROR_INSUFFICIENT_MEMORY )
            break;
        PSA_ASSERT( status );
        TEST_ASSERT( handles[i] != 0 );
        for( j = 0; j < i; j++ )
            TEST_ASSERT( handles[i] != handles[j] );
        PSA_ASSERT( psa_set_key_policy( handles[i], &policy ) );
        PSA_ASSERT( psa_import_key( handles[i], PSA_KEY_TYPE_RAW_DATA,
                                    (uint8_t *) &i, sizeof( i ) ) );
    }
    max_handles = i;

    for( i = 1; i < max_handles; i++ )
    {
        PSA_ASSERT( psa_close_key( handles[i - 1] ) );
        PSA_ASSERT( psa_export_key( handles[i],
                                    exported, sizeof( exported ),
                                    &exported_length ) );
        ASSERT_COMPARE( exported, exported_length,
                        (uint8_t *) &i, sizeof( i ) );
    }
    PSA_ASSERT( psa_close_key( handles[i - 1] ) );

exit:
    mbedtls_psa_crypto_free( );
    mbedtls_free( handles );
}
/* END_CASE */
<|MERGE_RESOLUTION|>--- conflicted
+++ resolved
@@ -223,11 +223,7 @@
 
     /* Attempt to create a new key in the same slot. */
     TEST_EQUAL( psa_create_key( lifetime, id, &handle2 ),
-<<<<<<< HEAD
-                PSA_ERROR_OCCUPIED_SLOT );
-=======
                 PSA_ERROR_ALREADY_EXISTS );
->>>>>>> c70a3c76
     TEST_EQUAL( handle2, 0 );
 
     if( reopen_policy == CLOSE_AFTER )
@@ -303,10 +299,6 @@
                             int type_arg, data_t *material,
                             int target_lifetime_arg, int target_id_arg,
                             int target_usage_arg, int target_alg_arg,
-<<<<<<< HEAD
-                            int constraint_usage_arg, int constraint_alg_arg,
-=======
->>>>>>> c70a3c76
                             int expected_usage_arg, int expected_alg_arg )
 {
     psa_key_lifetime_t source_lifetime = source_lifetime_arg;
@@ -325,26 +317,10 @@
     psa_key_policy_t target_policy = PSA_KEY_POLICY_INIT;
     psa_key_type_t target_type;
     size_t target_bits;
-<<<<<<< HEAD
-    psa_key_usage_t constraint_usage = constraint_usage_arg;
-    psa_algorithm_t constraint_alg = constraint_alg_arg;
-    psa_key_policy_t constraint = PSA_KEY_POLICY_INIT;
-    psa_key_policy_t *p_constraint = NULL;
-=======
->>>>>>> c70a3c76
     psa_key_usage_t expected_usage = expected_usage_arg;
     psa_algorithm_t expected_alg = expected_alg_arg;
     uint8_t *export_buffer = NULL;
 
-<<<<<<< HEAD
-    if( constraint_usage_arg != -1 )
-    {
-        p_constraint = &constraint;
-        psa_key_policy_set_usage( p_constraint,
-                                  constraint_usage, constraint_alg );
-    }
-=======
->>>>>>> c70a3c76
     TEST_MAX_KEY_ID( source_id );
     TEST_MAX_KEY_ID( target_id );
 
@@ -373,11 +349,7 @@
     target_policy = psa_key_policy_init();
 
     /* Copy the key. */
-<<<<<<< HEAD
-    PSA_ASSERT( psa_copy_key( source_handle, target_handle, p_constraint ) );
-=======
     PSA_ASSERT( psa_copy_key( source_handle, target_handle, NULL ) );
->>>>>>> c70a3c76
 
     /* Destroy the source to ensure that this doesn't affect the target. */
     PSA_ASSERT( psa_destroy_key( source_handle ) );
@@ -395,19 +367,11 @@
     /* Test that the target slot has the expected content. */
     PSA_ASSERT( psa_get_key_information( target_handle,
                                          &target_type, &target_bits ) );
-<<<<<<< HEAD
-    TEST_ASSERT( source_type == target_type );
-    TEST_ASSERT( source_bits == target_bits );
-    PSA_ASSERT( psa_get_key_policy( target_handle, &target_policy ) );
-    TEST_ASSERT( expected_usage == psa_key_policy_get_usage( &target_policy ) );
-    TEST_ASSERT( expected_alg == psa_key_policy_get_algorithm( &target_policy ) );
-=======
     TEST_EQUAL( source_type, target_type );
     TEST_EQUAL( source_bits, target_bits );
     PSA_ASSERT( psa_get_key_policy( target_handle, &target_policy ) );
     TEST_EQUAL( expected_usage, psa_key_policy_get_usage( &target_policy ) );
     TEST_EQUAL( expected_alg, psa_key_policy_get_algorithm( &target_policy ) );
->>>>>>> c70a3c76
     if( expected_usage & PSA_KEY_USAGE_EXPORT )
     {
         size_t length;
@@ -428,8 +392,6 @@
 /* END_CASE */
 
 /* BEGIN_CASE */
-<<<<<<< HEAD
-=======
 void copy_from_empty( int source_lifetime_arg, int source_id_arg,
                        int source_usage_arg, int source_alg_arg,
                        int target_lifetime_arg, int target_id_arg,
@@ -647,7 +609,6 @@
 /* END_CASE */
 
 /* BEGIN_CASE */
->>>>>>> c70a3c76
 void invalid_handle( )
 {
     psa_key_handle_t handle1 = 0;
