/**
 * \file error.h
 *
 * \brief Error to string translation
 */
/*
 *  Copyright (C) 2006-2015, ARM Limited, All Rights Reserved
 *  SPDX-License-Identifier: Apache-2.0
 *
 *  Licensed under the Apache License, Version 2.0 (the "License"); you may
 *  not use this file except in compliance with the License.
 *  You may obtain a copy of the License at
 *
 *  http://www.apache.org/licenses/LICENSE-2.0
 *
 *  Unless required by applicable law or agreed to in writing, software
 *  distributed under the License is distributed on an "AS IS" BASIS, WITHOUT
 *  WARRANTIES OR CONDITIONS OF ANY KIND, either express or implied.
 *  See the License for the specific language governing permissions and
 *  limitations under the License.
 *
 *  This file is part of mbed TLS (https://tls.mbed.org)
 */
#ifndef MBEDTLS_ERROR_H
#define MBEDTLS_ERROR_H

#include <stddef.h>

/**
 * Error code layout.
 *
 * Currently we try to keep all error codes within the negative space of 16
 * bits signed integers to support all platforms (-0x0001 - -0x7FFF). In
 * addition we'd like to give two layers of information on the error if
 * possible.
 *
 * For that purpose the error codes are segmented in the following manner:
 *
 * 16 bit error code bit-segmentation
 *
 * 1 bit  - Unused (sign bit)
 * 3 bits - High level module ID
 * 5 bits - Module-dependent error code
 * 7 bits - Low level module errors
 *
 * For historical reasons, low-level error codes are divided in even and odd,
 * even codes were assigned first, and -1 is reserved for other errors.
 *
 * Low-level module errors (0x0002-0x007E, 0x0003-0x007F)
 *
 * Module   Nr  Codes assigned
 * MPI       7  0x0002-0x0010
 * GCM       3  0x0012-0x0014   0x0013-0x0013
 * BLOWFISH  3  0x0016-0x0018   0x0017-0x0017
 * THREADING 3  0x001A-0x001E
 * AES       4  0x0020-0x0022   0x0023-0x0025
 * CAMELLIA  3  0x0024-0x0026   0x0027-0x0027
 * XTEA      2  0x0028-0x0028   0x0029-0x0029
 * BASE64    2  0x002A-0x002C
 * OID       1  0x002E-0x002E   0x000B-0x000B
 * PADLOCK   1  0x0030-0x0030
 * DES       2  0x0032-0x0032   0x0033-0x0033
 * CTR_DBRG  4  0x0034-0x003A
 * ENTROPY   3  0x003C-0x0040   0x003D-0x003F
 * NET      11  0x0042-0x0052   0x0043-0x0045
 * ASN1      7  0x0060-0x006C
 * CMAC      1  0x007A-0x007A
 * PBKDF2    1  0x007C-0x007C
 * HMAC_DRBG 4                  0x0003-0x0009
 * CCM       3                  0x000D-0x0011
 * ARC4      1                  0x0019-0x0019
 * MD2       1                  0x002B-0x002B
 * MD4       1                  0x002D-0x002D
 * MD5       1                  0x002F-0x002F
 * RIPEMD160 1                  0x0031-0x0031
 * SHA1      1                  0x0035-0x0035
 * SHA256    1                  0x0037-0x0037
 * SHA512    1                  0x0039-0x0039
 *
 * High-level module nr (3 bits - 0x0...-0x7...)
 * Name      ID  Nr of Errors
 * PEM       1   9
 * PKCS#12   1   4 (Started from top)
 * X509      2   20
 * PKCS5     2   4 (Started from top)
<<<<<<< HEAD
 * DHM       3   9
 * PK        3   14 (Started from top)
 * RSA       4   10
 * ECP       4   8 (Started from top)
 * MD        5   4
 * CIPHER    6   6
 * SSL       6   21 (Started from top)
=======
 * DHM       3   11
 * PK        3   15 (Started from top)
 * RSA       4   11
 * ECP       4   9 (Started from top)
 * MD        5   5
 * CIPHER    6   8
 * SSL       6   17 (Started from top)
>>>>>>> ca1d7429
 * SSL       7   31
 *
 * Module dependent error code (5 bits 0x.00.-0x.F8.)
 */

#ifdef __cplusplus
extern "C" {
#endif

/**
 * \brief Translate a mbed TLS error code into a string representation,
 *        Result is truncated if necessary and always includes a terminating
 *        null byte.
 *
 * \param errnum    error code
 * \param buffer    buffer to place representation in
 * \param buflen    length of the buffer
 */
void mbedtls_strerror( int errnum, char *buffer, size_t buflen );

#ifdef __cplusplus
}
#endif

#endif /* error.h */<|MERGE_RESOLUTION|>--- conflicted
+++ resolved
@@ -83,23 +83,13 @@
  * PKCS#12   1   4 (Started from top)
  * X509      2   20
  * PKCS5     2   4 (Started from top)
-<<<<<<< HEAD
- * DHM       3   9
- * PK        3   14 (Started from top)
- * RSA       4   10
- * ECP       4   8 (Started from top)
- * MD        5   4
- * CIPHER    6   6
- * SSL       6   21 (Started from top)
-=======
  * DHM       3   11
  * PK        3   15 (Started from top)
  * RSA       4   11
  * ECP       4   9 (Started from top)
  * MD        5   5
  * CIPHER    6   8
- * SSL       6   17 (Started from top)
->>>>>>> ca1d7429
+ * SSL       6   22 (Started from top)
  * SSL       7   31
  *
  * Module dependent error code (5 bits 0x.00.-0x.F8.)
