--- conflicted
+++ resolved
@@ -305,7 +305,6 @@
 #define USAGE_ALPN ""
 #endif /* POLARSSL_SSL_ALPN */
 
-<<<<<<< HEAD
 #if defined(POLARSSL_SSL_EXTENDED_MASTER_SECRET)
 #define USAGE_EMS \
     "    extended_ms=0/1     default: (library default: on)\n"
@@ -318,7 +317,8 @@
     "    etm=0/1             default: (library default: on)\n"
 #else
 #define USAGE_ETM ""
-=======
+#endif
+
 #if defined(POLARSSL_SSL_RENEGOTIATION)
 #define USAGE_RENEGO \
     "    renegotiation=%%d    default: 0 (disabled)\n"      \
@@ -327,7 +327,6 @@
     "    renego_period=%%d    default: (library default)\n"
 #else
 #define USAGE_RENEGO ""
->>>>>>> eaecbd3b
 #endif
 
 #define USAGE \
